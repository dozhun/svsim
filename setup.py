--- conflicted
+++ resolved
@@ -50,12 +50,7 @@
     url="https://www.github.com/fadern/svsim",
     maintainer="The svest team.",
     maintainer_email="mattias.franberg@scilifelab.se",
-<<<<<<< HEAD
-    cmdclass = { "test" : PyTest },
-    requires = [ 'pyfasta (>=0.4.5)', 'pysam (>=0.6)']
-=======
     cmdclass = { 
         "test" : PyTest 
     }
->>>>>>> d05ad170
 )